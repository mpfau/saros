--- conflicted
+++ resolved
@@ -3,15 +3,10 @@
 
     <ul class="nav nav-tabs">
         <li class="nav-item">
-<<<<<<< HEAD
-            <a class="nav-tab-link nav-link p-1 eclipse active-tab" onclick="selectTabs( 'eclipse' );" id="eclipse-tab"
+            <a class="nav-tab-link nav-link p-1 eclipse active" onclick="selectTabs( 'eclipse' );" id="eclipse-tab"
                 data-toggle="tab" href="#">
                 <img alt="Eclipse logo" src="{{ '/assets/images/logo/eclipse-logo.svg' | relative_url }}" height="30" />
                 Eclipse
-=======
-            <a class="nav-tab-link nav-link p-1 eclipse active" onclick="selectTabs( 'eclipse' );" id="eclipse-tab" data-toggle="tab" href="#">
-                <img alt="Eclipse logo" src="{{ '/assets/images/logo/eclipse-logo.svg' | relative_url }}" height="30" /> Eclipse
->>>>>>> bcda86e7
             </a>
         </li>
         <li class="nav-item">
