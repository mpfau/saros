/*
 *
 *  DPP - Serious Distributed Pair Programming
 *  (c) Freie Universität Berlin - Fachbereich Mathematik und Informatik - 2010
 *  (c) NFQ (www.nfq.com) - 2014
 *
 *  This program is free software; you can redistribute it and/or modify
 *  it under the terms of the GNU General Public License as published by
 *  the Free Software Foundation; either version 1, or (at your option)
 *  any later version.
 *
 *  This program is distributed in the hope that it will be useful,
 *  but WITHOUT ANY WARRANTY; without even the implied warranty of
 *  MERCHANTABILITY or FITNESS FOR A PARTICULAR PURPOSE.  See the
 *  GNU General Public License for more details.
 *
 *  You should have received a copy of the GNU General Public License
 *  along with this program; if not, write to the Free Software
 *  Foundation, Inc., 675 Mass Ave, Cambridge, MA 02139, USA.
 * /
 */

package de.fu_berlin.inf.dpp.core.project;

import de.fu_berlin.inf.dpp.ISarosContext;
import de.fu_berlin.inf.dpp.core.project.internal.SarosSession;
import de.fu_berlin.inf.dpp.filesystem.IProject;
import de.fu_berlin.inf.dpp.filesystem.IResource;
import de.fu_berlin.inf.dpp.monitoring.IProgressMonitor;
import de.fu_berlin.inf.dpp.negotiation.FileList;
import de.fu_berlin.inf.dpp.negotiation.IncomingSessionNegotiation;
import de.fu_berlin.inf.dpp.negotiation.NegotiationListener;
import de.fu_berlin.inf.dpp.negotiation.NegotiationTools.CancelOption;
import de.fu_berlin.inf.dpp.negotiation.IncomingProjectNegotiation;
import de.fu_berlin.inf.dpp.negotiation.OutgoingProjectNegotiation;
import de.fu_berlin.inf.dpp.negotiation.OutgoingSessionNegotiation;
import de.fu_berlin.inf.dpp.negotiation.ProjectNegotiation;
import de.fu_berlin.inf.dpp.negotiation.ProjectNegotiationData;
import de.fu_berlin.inf.dpp.negotiation.SessionNegotiation;
import de.fu_berlin.inf.dpp.net.ConnectionState;
import de.fu_berlin.inf.dpp.net.xmpp.IConnectionListener;
import de.fu_berlin.inf.dpp.net.xmpp.JID;
import de.fu_berlin.inf.dpp.net.xmpp.XMPPConnectionService;
import de.fu_berlin.inf.dpp.observables.ProjectNegotiationObservable;
import de.fu_berlin.inf.dpp.observables.SarosSessionObservable;
import de.fu_berlin.inf.dpp.observables.SessionIDObservable;
import de.fu_berlin.inf.dpp.observables.SessionNegotiationObservable;
import de.fu_berlin.inf.dpp.preferences.Preferences;
import de.fu_berlin.inf.dpp.session.INegotiationHandler;
import de.fu_berlin.inf.dpp.session.ISarosSession;
import de.fu_berlin.inf.dpp.session.ISarosSessionManager;
import de.fu_berlin.inf.dpp.session.ISessionLifecycleListener;
import de.fu_berlin.inf.dpp.session.User;
import de.fu_berlin.inf.dpp.util.StackTrace;
import org.apache.log4j.Logger;
import org.jivesoftware.smack.Connection;
import org.picocontainer.annotations.Inject;

import java.io.IOException;
import java.util.ArrayList;
import java.util.Collection;
import java.util.List;
import java.util.Map;
import java.util.Map.Entry;
import java.util.Random;
import java.util.concurrent.CopyOnWriteArrayList;
import java.util.concurrent.TimeUnit;
import java.util.concurrent.locks.Lock;
import java.util.concurrent.locks.ReentrantLock;

/**
 * The SessionManager is responsible for initiating new Saros sessions and for
 * reacting to invitations. The user can be only part of one session at most.
 */
public class SarosSessionManager implements ISarosSessionManager {

    /**
     * @JTourBusStop 6, Architecture Overview, Invitation Management:
     *
     *               While Activities are used to keep a running session
     *               consistent, we use MESSAGES whenever the Session itself is
     *               modified. This includes adding users or projects to the
     *               session.
     *
     *               The Invitation Process is managed by the "Invitation
     *               Management"-Component. This class is the main entrance
     *               point of this Component. During the invitation Process, the
     *               Network Layer is used to send MESSAGES between the host and
     *               the invitees and the Session Management is informed about
     *               joined users and added projects.
     *
     *               For more information about the Invitation Process see the
     *               "Invitation Process"-Tour.
     *
     */

    private static final Logger log = Logger
        .getLogger(SarosSessionManager.class.getName());

    private static final Random SESSION_ID_GENERATOR = new Random();

    private static final long LOCK_TIMEOUT = 10000L;

    private static final long NEGOTIATION_TIMEOUT = 10000L;

    private final SarosSessionObservable sarosSessionObservable;

    private final SessionIDObservable sessionIDObservable;

    private final Preferences preferences;
    private final SessionNegotiationObservable currentSessionNegotiations;
    private final ProjectNegotiationObservable currentProjectNegotiations;
    private final List<ISessionLifecycleListener> sessionLifecycleListeners = new CopyOnWriteArrayList<ISessionLifecycleListener>();
    private final Lock startStopSessionLock = new ReentrantLock();
    private final NegotiationListener negotiationListener = new NegotiationListener() {
        @Override
        public void negotiationTerminated(SessionNegotiation negotiation) {
            currentSessionNegotiations.remove(negotiation);
        }

        @Override
        public void negotiationTerminated(ProjectNegotiation negotiation) {
            currentProjectNegotiations.remove(negotiation);
        }
    };
    private final IConnectionListener listener = new IConnectionListener() {
        @Override
        public void connectionStateChanged(Connection connection,
            ConnectionState state) {

            if (state == ConnectionState.DISCONNECTING) {
                stopSarosSession();
            }
        }
    };
    @Inject
    private ISarosContext sarosContext;
    private XMPPConnectionService connectionService;
    private volatile boolean sessionStartup = false;
    private volatile boolean sessionShutdown = false;
    private volatile INegotiationHandler negotiationHandler;

    public SarosSessionManager(XMPPConnectionService connectionService,
        SarosSessionObservable sarosSessionObservable,
        SessionIDObservable sessionID,
        SessionNegotiationObservable currentSessionNegotiations,
        ProjectNegotiationObservable currentProjectNegotiations,
        Preferences preferences) {
        this.connectionService = connectionService;
        this.sarosSessionObservable = sarosSessionObservable;
        this.sessionIDObservable = sessionID;
        this.currentSessionNegotiations = currentSessionNegotiations;
        this.currentProjectNegotiations = currentProjectNegotiations;
        this.preferences = preferences;
        this.connectionService.addListener(listener);
    }

    // FIXME add back to interface
    // @Override
    public void setNegotiationHandler(INegotiationHandler handler) {
        negotiationHandler = handler;
    }

    /**
     * @JTourBusStop 3, Invitation Process:
     *
     *               This class manages the current Saros session.
     *
     *               Saros makes a distinction between a session and a shared
     *               project. A session is an on-line collaboration between
     *               users which allows users to carry out activities. The main
     *               activity is to share projects. Hence, before you share a
     *               project, a session has to be started and all users added to
     *               it.
     *
     *               (At the moment, this separation is invisible to the user.
     *               He/she must share a project in order to start a session.)
     *
     */
    @Override
    public void startSession(
        final Map<IProject, List<IResource>> projectResourcesMapping) {

        try {
            if (!startStopSessionLock.tryLock(LOCK_TIMEOUT,
                TimeUnit.MILLISECONDS)) {
                log.warn("could not start a new session because another operation still tries to start or stop a session");
                return;
            }
        } catch (InterruptedException e) {
            Thread.currentThread().interrupt();
            return;
        }

        try {

            if (sessionShutdown) {
                throw new IllegalStateException(
                    "cannot start the session from the same thread context that is currently about to stop the session: "
                        + Thread.currentThread().getName());
            }

            if (sessionStartup) {
                log.warn(
                    "recursive execution detected, ignoring session start request",
                    new StackTrace());
                return;
            }

            if (sarosSessionObservable.getValue() != null) {
                log.warn("could not start a new session because a session has already been started");
                return;
            }

            sessionStartup = true;

            sessionIDObservable.setValue(String.valueOf(SESSION_ID_GENERATOR
                .nextInt(Integer.MAX_VALUE)));

            // FIXME should be passed in (colorID)
            final SarosSession sarosSession = new SarosSession(
<<<<<<< HEAD
                preferences.getSessionNickname(),
                preferences.getFavoriteColorID(), sarosContext);
=======
                preferenceUtils.getFavoriteColorID(), sarosContext);
>>>>>>> ebc35014

            sarosSessionObservable.setValue(sarosSession);

            sessionStarting(sarosSession);
            sarosSession.start();
            sessionStarted(sarosSession);

            for (Entry<IProject, List<IResource>> mapEntry : projectResourcesMapping
                .entrySet()) {

                IProject project = mapEntry.getKey();
                List<IResource> resourcesList = mapEntry.getValue();

                if (!project.isOpen()) {
                    try {
                        project.open();
                    } catch (IOException e) {
                        log.error("an error occurred while opening project: "
                            + project.getName(), e);
                        continue;
                    }
                }

                try {
                    if (resourcesList == null) {
                        project.refreshLocal();
                    }
                } catch (IOException e) {
                    log.warn("could not refresh project: " + project, e);
                }

                String projectID = String.valueOf(SESSION_ID_GENERATOR
                    .nextInt(Integer.MAX_VALUE));

                sarosSession.addSharedResources(project, projectID,
                    resourcesList);

                projectResourcesAvailable(projectID);
            }

            log.info("session started");
        } finally {
            sessionStartup = false;
            startStopSessionLock.unlock();
        }
    }

    // FIXME offer a startSession method for the client and host !
    @Override
<<<<<<< HEAD
    public ISarosSession joinSession(String id, JID host,
        String clientNickname, String hostNickname, int clientColor,
        int hostColor) {
=======
    public ISarosSession joinSession(JID host, int clientColor, int hostColor) {
>>>>>>> ebc35014

        assert getSarosSession() == null;

        SarosSession sarosSession = new SarosSession(host, clientColor,
            hostColor, sarosContext);

        sarosSessionObservable.setValue(sarosSession);

        log.info("joined uninitialized Saros session");

        return sarosSession;
    }

    /**
     * @nonSWT
     */
    @Override
    public void stopSarosSession() {

        try {
            if (!startStopSessionLock.tryLock(LOCK_TIMEOUT,
                TimeUnit.MILLISECONDS)) {
                log.warn("could not stop the current session because another operation still tries to start or stop a session");
                return;
            }
        } catch (InterruptedException e) {
            Thread.currentThread().interrupt();
            return;
        }

        try {

            if (sessionStartup) {
                throw new IllegalStateException(
                    "cannot stop the session from the same thread context that is currently about to start the session: "
                        + Thread.currentThread().getName());
            }

            if (sessionShutdown) {
                log.warn(
                    "recursive execution detected, ignoring session stop request",
                    new StackTrace());
                return;
            }

            SarosSession sarosSession = (SarosSession) sarosSessionObservable
                .getValue();

            if (sarosSession == null) {
                sessionIDObservable
                    .setValue(SessionIDObservable.NOT_IN_SESSION);
                return;
            }

            sessionShutdown = true;

            log.debug("terminating all running negotiations");

            if (!terminateNegotiations()) {
                log.warn("there are still running negotiations");
            }

            sessionEnding(sarosSession);

            log.debug("Leave message sent.");

            try {
                sarosSession.stop();
            } catch (RuntimeException e) {
                log.error("Error stopping project: ", e);
            }

            sarosSessionObservable.setValue(null);

            sessionEnded(sarosSession);

            sessionIDObservable.setValue(SessionIDObservable.NOT_IN_SESSION);

            log.info("session stopped");
        } finally {
            sessionShutdown = false;
            startStopSessionLock.unlock();
        }
    }

    /**
     * This method and the sarosSessionObservable are dangerous to use. The
     * session might be in the process of being destroyed while you call this
     * method. The caller needs to save the returned value to a local variable
     * and do a null check. For new code you should consider being scoped by the
     * SarosSession and get the SarosSession in the constructor.
     *
     * @deprecated Error prone method, which produces NPE if not handled
     *             correctly. Will soon get removed.
     */
    @Override
    @Deprecated
    public ISarosSession getSarosSession() {
        return sarosSessionObservable.getValue();
    }

    @Override
    public void invitationReceived(JID from, String sessionID,
        String invitationID, String version, String description) {

        INegotiationHandler handler = negotiationHandler;

        if (handler == null) {
            log.warn("could not accept invitation because no handler is installed");
            return;
        }

        IncomingSessionNegotiation negotiation;

        synchronized (this) {
            if (!startStopSessionLock.tryLock()) {
                log.warn("could not accept invitation because the current session is about to stop");
                return;
            }

            try {

                if (sessionIDObservable.getValue() != SessionIDObservable.NOT_IN_SESSION) {
                    log.error("could not accept invitation because there is already a pending invitation");
                    return;
                }

                sessionIDObservable.setValue(sessionID);

                negotiation = new IncomingSessionNegotiation(this, sessionID,
                    from, version, invitationID, description, sarosContext);

                negotiation.setNegotiationListener(negotiationListener);
                currentSessionNegotiations.add(negotiation);

            } finally {
                startStopSessionLock.unlock();
            }
        }
        handler.handleIncomingSessionNegotiation(negotiation);

    }

    /**
     * This method is called when a new project was added to the session
     *
     * @param from
     *            The one who added the project.
     * @param projectInfos
     *            what projects where added ({@link FileList}, projectName etc.)
     *            see: {@link ProjectNegotiationData}
     * @param negotiationID
     *            ID of the negotiation
     */
    @Override
    public void incomingProjectReceived(JID from,
        List<ProjectNegotiationData> projectInfos, String negotiationID) {

        INegotiationHandler handler = negotiationHandler;

        if (handler == null) {
            log.warn("could not accept project negotiation because no handler is installed");
            return;
        }

        IncomingProjectNegotiation negotiation;

        synchronized (this) {
            if (!startStopSessionLock.tryLock()) {
                log.warn("could not accept project negotiation because the current session is about to stop");
                return;
            }

            try {
                negotiation = new IncomingProjectNegotiation(negotiationID,
                    from, getSarosSession(), projectInfos, sarosContext);

                negotiation.setNegotiationListener(negotiationListener);
                currentProjectNegotiations.add(negotiation);

            } finally {
                startStopSessionLock.unlock();
            }
        }
        handler.handleIncomingProjectNegotiation(negotiation);

    }

    @Override
    public void invite(JID toInvite, String description) {

        INegotiationHandler handler = negotiationHandler;

        if (handler == null) {
            log.warn("could not start an invitation because no handler is installed");
            return;
        }

        OutgoingSessionNegotiation negotiation;

        synchronized (this) {
            if (!startStopSessionLock.tryLock()) {
                log.warn("could not start an invitation because the current session is about to start or stop");
                return;
            }

            try {

                ISarosSession session = getSarosSession();

                if (session == null) {
                    return;
                }

                /*
                 * this assumes that a user is added to the session before the
                 * negotiation terminates !
                 */
                if (session.getResourceQualifiedJID(toInvite) != null) {
                    return;
                }

                if (currentSessionNegotiations.exists(toInvite)) {
                    return;
                }

                negotiation = new OutgoingSessionNegotiation(toInvite, session,
                    description, sarosContext);

                negotiation.setNegotiationListener(negotiationListener);
                currentSessionNegotiations.add(negotiation);

            } finally {
                startStopSessionLock.unlock();
            }
        }
        handler.handleOutgoingSessionNegotiation(negotiation);
    }

    @Override
    public void invite(Collection<JID> jidsToInvite, String description) {
        for (JID jid : jidsToInvite) {
            invite(jid, description);
        }
    }

    /**
     * Adds project resources to an existing session.
     *
     * @param projectResourcesMapping
     */
    @Override
    public void addResourcesToSession(
        Map<IProject, List<IResource>> projectResourcesMapping) {

        ISarosSession session = getSarosSession();

        if (session == null) {
            log.warn("could not add resources because there is no active session");
            return;
        }

        /*
         * TODO: there are race conditions, USER A restricts USER B to read-only
         * while this code is executed
         */

        if (!session.hasWriteAccess()) {
            log.error("current local user has not enough privileges to add resources to the current session");
            return;
        }

        List<IProject> projectsToShare = new ArrayList<IProject>();

        for (Entry<IProject, List<IResource>> mapEntry : projectResourcesMapping
            .entrySet()) {
            IProject project = mapEntry.getKey();
            List<IResource> resourcesList = mapEntry.getValue();

            if (!project.isOpen()) {
                try {
                    project.open();
                } catch (IOException e) {
                    log.error("an error occurred while opening project: "
                        + project.getName(), e);
                    continue;
                }
            }

            try {
                if (resourcesList == null && !session.isShared(project)) {
                    project.refreshLocal();
                }
            } catch (IOException e) {
                log.warn("could not refresh project: " + project, e);
            }

            // side effect: non shared projects are always partial -.-
            if (!session.isCompletelyShared(project)) {
                String projectID = session.getProjectID(project);

                if (projectID == null) {
                    projectID = String.valueOf(SESSION_ID_GENERATOR
                        .nextInt(Integer.MAX_VALUE));
                }

                session.addSharedResources(project, projectID, resourcesList);
                projectResourcesAvailable(projectID);
                projectsToShare.add(project);
            }
        }

        if (projectsToShare.isEmpty()) {
            log.warn("skipping project negotiation because no new projects were added to the current session");
            return;
        }

        INegotiationHandler handler = negotiationHandler;

        if (handler == null) {
            log.warn("could not start a project negotiation because no handler is installed");
            return;
        }

        List<OutgoingProjectNegotiation> negotiations = new ArrayList<OutgoingProjectNegotiation>();

        synchronized (this) {
            if (!startStopSessionLock.tryLock()) {
                log.warn("could not start a project negotiation because the current session is about to stop");
                return;
            }

            try {
                for (User user : session.getRemoteUsers()) {

                    OutgoingProjectNegotiation negotiation = new OutgoingProjectNegotiation(
                        user.getJID(), session, projectsToShare, sarosContext);

                    negotiation.setNegotiationListener(negotiationListener);
                    currentProjectNegotiations.add(negotiation);
                    negotiations.add(negotiation);
                }
            } finally {
                startStopSessionLock.unlock();
            }
        }
        for (OutgoingProjectNegotiation negotiation : negotiations) {
            handler.handleOutgoingProjectNegotiation(negotiation);
        }
    }

    @Override
    public void startSharingProjects(JID user) {

        ISarosSession session = getSarosSession();

        if (session == null) {
            /*
             * as this currently only called by the OutgoingSessionNegotiation
             * job just silently return
             */
            log.error("cannot share projects when no session is running");
            return;
        }

        List<IProject> currentSharedProjects = new ArrayList<IProject>(
            session.getProjects());

        if (currentSharedProjects.isEmpty()) {
            return;
        }

        INegotiationHandler handler = negotiationHandler;

        if (handler == null) {
            log.warn("could not start a project negotiation because no handler is installed");
            return;
        }

        OutgoingProjectNegotiation negotiation;

        synchronized (this) {
            if (!startStopSessionLock.tryLock()) {
                log.warn("could not start a project negotiation because the current session is about to stop");
                return;
            }

            try {
                negotiation = new OutgoingProjectNegotiation(user, session,
                    currentSharedProjects, sarosContext);

                negotiation.setNegotiationListener(negotiationListener);
                currentProjectNegotiations.add(negotiation);

            } finally {
                startStopSessionLock.unlock();
            }
        }
        handler.handleOutgoingProjectNegotiation(negotiation);
    }

    @Override
    public void addSessionLifecycleListener(ISessionLifecycleListener listener) {
        sessionLifecycleListeners.add(listener);
    }

    @Override
    public void removeSessionLifecycleListener(ISessionLifecycleListener listener) {
        sessionLifecycleListeners.remove(listener);
    }

    @Override
    public void postOutgoingInvitationCompleted(IProgressMonitor monitor,
        User newUser) {
        try {
            for (ISessionLifecycleListener listener : sessionLifecycleListeners) {
                listener.postOutgoingInvitationCompleted(
                    getSarosSession(), newUser, monitor);
            }
        } catch (RuntimeException e) {
            log.error("Internal error in notifying listener"
                + " of an outgoing invitation: ", e);
        }
    }

    @Override
    public void sessionStarting(ISarosSession sarosSession) {
        try {
            for (ISessionLifecycleListener listener : sessionLifecycleListeners) {
                listener.sessionStarting(sarosSession);
            }
        } catch (RuntimeException e) {
            log.error("error in notifying listener of session starting: ", e);
        }
    }

    @Override
    public void sessionStarted(ISarosSession sarosSession) {
        for (ISessionLifecycleListener listener : sessionLifecycleListeners) {
            try {
                listener.sessionStarted(sarosSession);
            } catch (RuntimeException e) {
                log.error("error in notifying listener of session start: ", e);
            }
        }
    }

    private void sessionEnding(ISarosSession sarosSession) {
        for (ISessionLifecycleListener listener : sessionLifecycleListeners) {
            try {
                listener.sessionEnding(sarosSession);
            } catch (RuntimeException e) {
                log.error("error in notifying listener of session ending: ", e);
            }
        }
    }

    private void sessionEnded(ISarosSession sarosSession) {
        for (ISessionLifecycleListener listener : sessionLifecycleListeners) {
            try {
                listener.sessionEnded(sarosSession);
            } catch (RuntimeException e) {
                log.error("error in notifying listener of session end: ", e);
            }
        }
    }

    @Override
    public void projectResourcesAvailable(String projectID) {
        for (ISessionLifecycleListener listener : sessionLifecycleListeners) {
            try {
                listener.projectResourcesAvailable(projectID);
            } catch (RuntimeException e) {
                log.error("error in notifying listener of an added project: ",
                    e);
            }
        }
    }

    private boolean terminateNegotiations() {

        for (SessionNegotiation negotiation : currentSessionNegotiations.list()) {
            negotiation.localCancel(null, CancelOption.NOTIFY_PEER);
        }

        for (ProjectNegotiation negotiation : currentProjectNegotiations.list()) {
            negotiation.localCancel(null, CancelOption.NOTIFY_PEER);
        }

        log.trace("waiting for all invitation and project negotiations to terminate");

        long startTime = System.currentTimeMillis();

        boolean terminated = false;

        while (System.currentTimeMillis() - startTime < NEGOTIATION_TIMEOUT) {
            if (currentSessionNegotiations.list().isEmpty()
                && currentProjectNegotiations.list().isEmpty()) {
                terminated = true;
                break;
            }

            try {
                Thread.sleep(100);
            } catch (InterruptedException e) {
                Thread.currentThread().interrupt();
                break;
            }
        }

        return terminated;
    }
}<|MERGE_RESOLUTION|>--- conflicted
+++ resolved
@@ -219,12 +219,7 @@
 
             // FIXME should be passed in (colorID)
             final SarosSession sarosSession = new SarosSession(
-<<<<<<< HEAD
-                preferences.getSessionNickname(),
                 preferences.getFavoriteColorID(), sarosContext);
-=======
-                preferenceUtils.getFavoriteColorID(), sarosContext);
->>>>>>> ebc35014
 
             sarosSessionObservable.setValue(sarosSession);
 
@@ -274,13 +269,9 @@
 
     // FIXME offer a startSession method for the client and host !
     @Override
-<<<<<<< HEAD
     public ISarosSession joinSession(String id, JID host,
         String clientNickname, String hostNickname, int clientColor,
         int hostColor) {
-=======
-    public ISarosSession joinSession(JID host, int clientColor, int hostColor) {
->>>>>>> ebc35014
 
         assert getSarosSession() == null;
 
